{
  "name": "claude-yolt",
  "version": "0.0.7-alpha",
  "description": "Claude CLI wrapper that fixes process explosion bug #1970 with duct tape",
  "type": "module",
  "main": "index.js",
  "bin": {
    "claude-yolt": "bin/claude-yolt"
  },
  "scripts": {
    "build": "node build.js",
    "postinstall": "node postinstall.js",
    "test": "node test.js",
    "test:memory": "node test-memory-leaks.js",
    "test:demo": "node demo-memory-leaks.js",
    "test:validate": "node validate-memory-detection.js",
    "bug-hunt": "node bug-hunt.js",
    "start": "node bin/claude-yolt",
    "dev": "NODE_ENV=development node bin/claude-yolt",
    "lint": "eslint . --ext .js,.mjs",
    "prepublishOnly": "npm run build"
  },
  "keywords": [
    "claude",
    "cli",
    "yolt",
    "safety",
    "ai",
    "process-manager",
    "bug-fix",
    "workaround"
  ],
  "author": "mikkihugo",
  "license": "MIT",
  "repository": {
    "type": "git",
    "url": "git+https://github.com/mikkihugo/claude-yolt.git"
  },
  "dependencies": {
    "@anthropic-ai/claude-code": "latest",
    "chalk": "^5.3.0",
    "cli-spinners": "^3.2.0",
    "commander": "^14.0.0",
    "express": "^5.1.0",
    "ora": "^8.2.0",
    "prom-client": "^15.0.0",
    "uuid": "^11.1.0",
    "winston": "^3.11.0",
    "winston-elasticsearch": "^0.19.0"
  },
  "engines": {
    "node": ">=14.0.0"
  },
  "directories": {
    "lib": "lib",
    "test": "test"
  },
  "devDependencies": {
<<<<<<< HEAD
    "@eslint/js": "^9.30.1",
    "@types/node": "^24.0.8",
    "eslint": "^9.30.1",
=======
    "@types/node": "^24.0.13",
>>>>>>> ecab452d
    "typescript": "^5.8.3"
  },
  "bugs": {
    "url": "https://github.com/mikkihugo/claude-yolt/issues"
  },
  "homepage": "https://github.com/mikkihugo/claude-yolt#readme"
}<|MERGE_RESOLUTION|>--- conflicted
+++ resolved
@@ -56,13 +56,13 @@
     "test": "test"
   },
   "devDependencies": {
-<<<<<<< HEAD
-    "@eslint/js": "^9.30.1",
-    "@types/node": "^24.0.8",
+
+   
+    
     "eslint": "^9.30.1",
-=======
+
     "@types/node": "^24.0.13",
->>>>>>> ecab452d
+
     "typescript": "^5.8.3"
   },
   "bugs": {
